--- conflicted
+++ resolved
@@ -347,18 +347,15 @@
       virtual void setKte(const Matrix3 & m);
       virtual void setKtv(const Matrix3 & m);
 
-<<<<<<< HEAD
       virtual void setKfeRopes(const Matrix3 & m);
       virtual void setKfvRopes(const Matrix3 & m);
       virtual void setKteRopes(const Matrix3 & m);
       virtual void setKtvRopes(const Matrix3 & m);
 
-=======
       virtual Matrix getKfe() const;
       virtual Matrix getKfv() const;
       virtual Matrix getKte() const;
       virtual Matrix getKtv() const;
->>>>>>> 83ab8458
 
       virtual void setRobotMass(double d);
 
@@ -416,16 +413,11 @@
       bool withAbsolutePos_;
       bool withUnmodeledMeasurements_;
 
-<<<<<<< HEAD
-      double scallingFactor_;
-
       stateObservation::Vector3 pe;
 
-=======
       double marginalStabilityFactor_;
       //a scaling factor a=1-epsilon to avoid the natural marginal stability of
       //the dynamics x_{k+1}=x_k we replace it with x_{k+1}=a*x_k
->>>>>>> 83ab8458
 
       unsigned index_;
 

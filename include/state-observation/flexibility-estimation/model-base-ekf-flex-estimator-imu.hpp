--- conflicted
+++ resolved
@@ -177,7 +177,6 @@
         virtual void setKte(const Matrix3 & m);
         virtual void setKtv(const Matrix3 & m);
 
-<<<<<<< HEAD
         virtual void setKfeRopes(const Matrix3 & m);
         virtual void setKfvRopes(const Matrix3 & m);
         virtual void setKteRopes(const Matrix3 & m);
@@ -187,12 +186,11 @@
         {
             functor_.setPe(Pe);
         }
-=======
+
         virtual Matrix getKfe() const;
         virtual Matrix getKfv() const;
         virtual Matrix getKte() const;
         virtual Matrix getKtv() const;
->>>>>>> 83ab8458
 
         ///Resets the covariance matrices to their original values
         virtual void resetCovarianceMatrices();

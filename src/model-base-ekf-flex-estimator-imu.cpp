--- conflicted
+++ resolved
@@ -338,6 +338,8 @@
         clock_gettime(CLOCK_PROCESS_CPUTIME_ID, &time2);
         if (ekf_.getMeasurementsNumber()>0)
         {
+          clock_gettime(CLOCK_PROCESS_CPUTIME_ID, &time1);
+          clock_gettime(CLOCK_PROCESS_CPUTIME_ID, &time2);
           k_=ekf_.getMeasurementTime();
 
           unsigned i;
@@ -345,46 +347,20 @@
           {
             if (finiteDifferencesJacobians_)
             {
-<<<<<<< HEAD
               ekf_.updatePredictedMeasurement();///triggers also ekf_.updatePrediction();
-=======
-                clock_gettime(CLOCK_PROCESS_CPUTIME_ID, &time1);
-                clock_gettime(CLOCK_PROCESS_CPUTIME_ID, &time2);
-                if (ekf_.getMeasurementsNumber()>0)
-                {
-                    k_=ekf_.getMeasurementTime();
-
-                    unsigned i;
-                    for (i=ekf_.getCurrentTime()+1; i<=k_; ++i)
-                    {
-                      if (finiteDifferencesJacobians_)
-                      {
-
-
-                        ekf_.updatePredictedMeasurement();///triggers also ekf_.updatePrediction();
-
-                        //ekf_.setA(ekf_.getAMatrixFD(dx_));
-                        //ekf_.setC(ekf_.getCMatrixFD(dx_));
-                        ekf_.setA(functor_.stateDynamicsJacobian());
-                        ekf_.setC(functor_.measureDynamicsJacobian());
-                      }
-
-                      ///regulate the part of orientation vector in the state vector
-                      ///temporary code
-                      contactPositions_.clear();
-                      for (unsigned i = 0; i<functor_.getContactsNumber() ; ++i)
-                      {
-                          contactPositions_.push_back(getInput().segment<3>(42 + 12*i));
-                      }
-                      ekf_.getEstimatedState(i);
-                    }
-                    x_=ekf_.getEstimatedState(k_);
->>>>>>> e406506c
 
               //ekf_.setA(ekf_.getAMatrixFD(dx_));
               //ekf_.setC(ekf_.getCMatrixFD(dx_));
               ekf_.setA(functor_.stateDynamicsJacobian());
               ekf_.setC(functor_.measureDynamicsJacobian());
+            }
+
+            ///regulate the part of orientation vector in the state vector
+            ///temporary code
+            contactPositions_.clear();
+            for (unsigned i = 0; i<functor_.getContactsNumber() ; ++i)
+            {
+              contactPositions_.push_back(getInput().segment<3>(42 + 12*i));
             }
             ekf_.getEstimatedState(i);
           }
@@ -396,7 +372,6 @@
           if (x_==x_)//detect NaN values
           {
 #endif // EIGEN_VERSION_LESS_THAN_3_2
-<<<<<<< HEAD
             lastX_=x_;
 
             ///regulate the part of orientation vector in the state vector
@@ -411,45 +386,6 @@
                 lastX_[state::fc+6+i]=std::max(lastX_[state::fc+6+i],-limitTorques_[i]);
                 lastX_[state::fc+i]=std::max(lastX_[state::fc+i],-limitForces_[i]);
               }
-=======
-                        lastX_=x_;
-
-                        ///regulate the part of orientation vector in the state vector
-                        lastX_.segment(state::ori,3)=kine::regulateOrientationVector(lastX_.segment(state::ori,3));
-                        if(limitOn_)
-                        {
-                            for(int i=0;i<3;i++)
-                            { // Saturation for bounded forces and torques
-                                lastX_[state::fc+6+i]=std::min(lastX_[state::fc+6+i],limitTorques_[i]);
-                                lastX_[state::fc+i]=std::min(lastX_[state::fc+i],limitForces_[i]);
-                                lastX_[state::fc+6+i]=std::max(lastX_[state::fc+6+i],-limitTorques_[i]);
-                                lastX_[state::fc+i]=std::max(lastX_[state::fc+i],-limitForces_[i]);
-                            }
-                        }
-                        ekf_.setState(lastX_,ekf_.getCurrentTime());
-                    }
-                    else //delete NaN values
-                    {
-                        ekf_.setState(lastX_,k_);
-
-                        if(k_>1) //the first iteration give always nan without initialization
-                        {
-                            resetCovarianceMatrices();
-                        }
-                    }
-                }
-                clock_gettime(CLOCK_PROCESS_CPUTIME_ID, &time3);
-
-                computeFlexibilityTime_=(double)diff(time2,time3).tv_nsec-(double)diff(time1,time2).tv_nsec;
-
-                // To be deleted: constrain the internal linear velocity of the flexibility of each foot to zero.
-                x_.segment<3>(state::linVel).setZero();
-                for(int i=0; i<functor_.getContactsNumber();++i)
-                {
-                    x_.segment<3>(state::linVel) += kine::skewSymmetric(kine::rotationVectorToRotationMatrix(x_.segment<3>(state::ori))*contactPositions_[i])*x_.segment<3>(state::angVel);
-                }
-                x_.segment<3>(state::linVel)=x_.segment<3>(state::linVel)/functor_.getContactsNumber();
->>>>>>> e406506c
             }
             ekf_.setState(lastX_,ekf_.getCurrentTime());
           }
@@ -467,9 +403,15 @@
         }
         clock_gettime(CLOCK_PROCESS_CPUTIME_ID, &time3);
 
-<<<<<<< HEAD
         computeFlexibilityTime_=(double)diff(time2,time3).tv_nsec-(double)diff(time1,time2).tv_nsec;
 
+        // To be deleted: constrain the internal linear velocity of the flexibility of each foot to zero.
+        x_.segment<3>(state::linVel).setZero();
+        for(int i=0; i<functor_.getContactsNumber();++i)
+        {
+          x_.segment<3>(state::linVel) += kine::skewSymmetric(kine::rotationVectorToRotationMatrix(x_.segment<3>(state::ori))*contactPositions_[i])*x_.segment<3>(state::angVel);
+        }
+        x_.segment<3>(state::linVel)=x_.segment<3>(state::linVel)/functor_.getContactsNumber();
       }
       else
       {
@@ -484,12 +426,8 @@
         }
       }
 
+      functor_.setPrinted(false);
       return lastX_;
-=======
-        functor_.setPrinted(false);
-
-        return lastX_;
->>>>>>> e406506c
     }
 
     stateObservation::Matrix& ModelBaseEKFFlexEstimatorIMU::computeLocalObservationMatrix()

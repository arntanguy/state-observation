#include <iostream>
#include <fstream>

#include <state-observation/flexibility-estimation/model-base-ekf-flex-estimator-imu.hpp>
#include <state-observation/flexibility-estimation/imu-elastic-local-frame-dynamical-system.hpp>

#include <time.h>

using namespace stateObservation;

Vector computeZmp (unsigned footNumber, IndexedMatrixArray& forces, IndexedMatrixArray& sensorPositions)
{
    double fnormal = 0;
    double sumZmpx = 0;
    double sumZmpy = 0;
    double sumZmpz = 0;
    Vector zmp; zmp.setZero(); zmp.resize (3);

    for (unsigned int i=0; i<footNumber; ++i)
    {
        const Vector& f = forces [i];
        // Check that force is of dimension 6
        if (f.size () != 6)
        {
            zmp.fill (0.);
            return zmp;
        }

        const Matrix& M = sensorPositions[i];
        double fx = M (0,0) * f (0) + M(0,1) * f (1) + M (0,2) * f (2);
        double fy = M (1,0) * f (0) + M(1,1) * f (1) + M (1,2) * f (2);
        double fz = M (2,0) * f (0) + M(2,1) * f (1) + M (2,2) * f (2);

        if (fz > 0)
        {
            double Mx = M (0,0)*f(3) + M (0,1)*f(4) + M (0,2)*f(5) + M (1,3)*fz - M (2,3)*fy;
            double My = M (1,0)*f(3) + M (1,1)*f(4) + M (1,2)*f(5) + M (2,3)*fx - M (0,3)*fz;

            fnormal += fz;
            sumZmpx -= My;
            sumZmpy += Mx;
            sumZmpz += fz * M (2,3);
        }
    }

    if (fnormal != 0)
    {
        zmp (0) = sumZmpx / fnormal;
        zmp (1) = sumZmpy / fnormal;
        zmp (2) = sumZmpz / fnormal;
    }
    else
    {
        zmp.fill (0.);
    }

    return zmp;
}

Vector3 computeFc(unsigned nbContacts, stateObservation::Vector x, stateObservation::Vector u, stateObservation::flexibilityEstimation::ModelBaseEKFFlexEstimatorIMU& est1)
{
    stateObservation::Vector3 Fc;
    stateObservation::Vector3 oriV, angVel, angAcc, pos, vel, acc, fm, tm, AngMomentum, dotAngMomentum;
    stateObservation::Matrix3 rFlex, inertia, dotInertia;
    stateObservation::Vector3 cl, dcl, ddcl;
    IndexedMatrixArray contactPosV;
    IndexedMatrixArray contactOriV;
    IndexedMatrixArray efforts;
    Vector fc_;
    Vector tc_;
    stateObservation::Vector3 gmuz;

    gmuz << 0,
            0,
            9.81*56.8;
    fm.setZero(); tm.setZero();

    oriV = x.segment(stateObservation::flexibilityEstimation::IMUElasticLocalFrameDynamicalSystem::state::ori,3);
    angVel = x.segment(stateObservation::flexibilityEstimation::IMUElasticLocalFrameDynamicalSystem::state::angVel,3);
    rFlex = kine::rotationVectorToRotationMatrix(oriV);

    cl = u.segment(0,3);
    dcl = u.segment(3,3);
    ddcl = u.segment(6,3);
    AngMomentum=u.segment<3>(stateObservation::flexibilityEstimation::IMUElasticLocalFrameDynamicalSystem::input::angMoment);
    dotAngMomentum=u.segment<3>(stateObservation::flexibilityEstimation::IMUElasticLocalFrameDynamicalSystem::input::dotAngMoment);
    kine::computeInertiaTensor(u.segment<6>(stateObservation::flexibilityEstimation::IMUElasticLocalFrameDynamicalSystem::input::inertia), inertia);
    kine::computeInertiaTensor(u.segment<6>(stateObservation::flexibilityEstimation::IMUElasticLocalFrameDynamicalSystem::input::dotInertia), dotInertia);

    for (unsigned i = 0; i<nbContacts ; ++i)
    {
        contactPosV.setValue(u.segment<3>(stateObservation::flexibilityEstimation::IMUElasticLocalFrameDynamicalSystem::input::contacts + 12*i),i);
        contactOriV.setValue(u.segment<3>(stateObservation::flexibilityEstimation::IMUElasticLocalFrameDynamicalSystem::input::contacts +12*i+3),i);
    }

    for (int i=0; i<hrp2::contact::nbModeledMax; ++i)
    {
        efforts[i]=x.segment(stateObservation::flexibilityEstimation::IMUElasticLocalFrameDynamicalSystem::state::fc+6*i,6);
        fc_.segment<3>(3*i) = efforts[i].block<3,1>(0,0);
        tc_.segment<3>(3*i) = efforts[i].block<3,1>(3,0);
    }

//    est1.getEKF().getFunctor()->computeAccelerations(cl, dcl, ddcl, AngMomentum, dotAngMomentum, inertia, dotInertia,  contactPosV,
//                                                    contactOriV, pos, vel, acc, oriV, rFlex, angVel, angAcc, fc_, tc_, fm, tm);

    Fc = gmuz + 56.8*(2*kine::skewSymmetric(angVel)*rFlex*dcl+rFlex*ddcl);

    return Fc;
}

int test()
{
    std::cout << "Starting" << std::endl;

    // For measurement vector
    bool withUnmodeledForces_ = false;
    bool withForceSensors_=true;
    bool withAbsolutePose_ = false;

    // For state vector
    bool withComBias_=false;

    // Time
    const double dt=5e-3;
    const unsigned kinit=10000; //3500; //3758; //
    const unsigned kmax=11500; //5700; //5100; //

    // Fix sizes
    const unsigned measurementSizeBase=6;
    const unsigned inputSizeBase=42;
    const unsigned stateSize=35;

    /// Definitions of input vectors
     // Measurement
     IndexedMatrixArray y;
     std::cout << "Loading measurements file" << std::endl;
     y.getFromFile("source_measurement.dat",1,30);

     // Input
     IndexedMatrixArray u;
     std::cout << "Loading input file" << std::endl;
     u.getFromFile("source_input.dat",1,66);

     // Number of support contacts
     IndexedMatrixArray nbSupport;
     std::cout << "Loading the number of supports file" << std::endl;
     nbSupport.getFromFile("source_nbSupport.dat",1,1);

<<<<<<< HEAD
    /// Definition of ouptut vectors
=======
     // CoM bias
     IndexedMatrixArray bias;
     std::cout << "Loading comBias file" << std::endl;
     bias.getFromFile("source_comBias.dat",1,35);

     // Zmp ref
     IndexedMatrixArray zmpRef;
     std::cout << "Loading zmpRef file" << std::endl;
     zmpRef.getFromFile("source_zmpRef.dat",1,3);

    /// Definition of ouptut vectors 
>>>>>>> e406506c
     // State: what we want
     IndexedMatrixArray x_output;
     // State: what we want
     IndexedMatrixArray xPredicted_output;
     // Measurement
     IndexedMatrixArray y_output;
     // Input
     IndexedMatrixArray u_output;

     // Zmp from sensors
     IndexedMatrixArray sensorZmp_output;
     // Zmp from filter
     IndexedMatrixArray filteredZmp_output;
     // reference Zmp
     IndexedMatrixArray referenceZmp_output;

    std::cout << "Creating estimator" <<std::endl;

    stateObservation::flexibilityEstimation::ModelBaseEKFFlexEstimatorIMU est;
    est.setSamplingPeriod(dt);

    // Model
    est.setContactModel(1);
    est.setRobotMass(56.8);
    est.setKfe(40000*Matrix3::Identity());
    est.setKte(350*Matrix3::Identity());
    est.setKfv(600*Matrix3::Identity());
    est.setKtv(10*Matrix3::Identity());

    // Config
    est.setWithUnmodeledForces(withUnmodeledForces_);
    est.setWithForcesMeasurements(withForceSensors_);
    est.setWithAbsolutePos(withAbsolutePose_);
    est.setWithComBias(withComBias_);

    std::cout << "Setting covariances" << std::endl;

    // Measurement noise covariance
    stateObservation::Matrix R_; R_.resize(measurementSizeBase,measurementSizeBase); R_.setIdentity();
    R_.block(0,0,3,3)*=1.e-3;
    R_.block(3,3,3,3)*=1.e-6;
    est.setMeasurementNoiseCovariance(R_);
    est.setUnmodeledForceVariance(1e-13);
    est.setForceVariance(1.e-6);
    est.setAbsolutePosVariance(1e-4);

    // Process noise covariance
    stateObservation::Matrix Q_; Q_.resize(stateSize,stateSize); Q_.setIdentity();
    Q_.block(0,0,12,12)*=1.e-8;
    Q_.block(12,12,12,12)*=1.e-4;
    Q_.block(24,24,6,6)*=1.e-2;
    Q_.block(30,30,2,2)*=1.e-7;
    Q_.block(32,32,3,3)*=1.e-8;
    est.setProcessNoiseCovariance(Q_);

    // Temporary variables
    stateObservation::Vector input, measurement;
    Vector x; x.resize(stateSize);
    Vector xPredicted; xPredicted.resize(stateSize);
    unsigned contactNbr, inputSize, measurementSize;

    stateObservation::IndexedMatrixArray measurementForces, filteredForces, inputFeetPositions;
    stateObservation::Vector sensorZmp, filteredZmp;
    stateObservation::Vector6 filteredForcesk, measurementForcesk;
    stateObservation::Matrix4 inputFeetPositionsk;

    std::cout << "Beginning reconstruction "<<std::endl;

    for (unsigned k=kinit;k<kmax;++k)
    {
        std::cout << "\n" << k << std::endl;   

        if(nbSupport[k](0)!=est.getContactsNumber())
        {
            contactNbr = nbSupport[k](0);
            est.setContactsNumber(contactNbr);
        }

        measurementSize = est.getMeasurementSize();
        measurement.resize(measurementSize);
        measurement = (y[k].block(0,0,1,measurementSize)).transpose();
        est.setMeasurement(measurement);

        inputSize = est.getInputSize();
        input.resize(inputSize);
        input = (u[k+1].block(0,0,1,inputSize)).transpose();
        est.setMeasurementInput(input);

        xPredicted = est.getEKF().getFunctor()->stateDynamics(x,(u[k-1].block(0,0,1,inputSize)).transpose(),0);
        xPredicted.segment(stateObservation::flexibilityEstimation::IMUElasticLocalFrameDynamicalSystem::state::fc,12)
               = x.segment(stateObservation::flexibilityEstimation::IMUElasticLocalFrameDynamicalSystem::state::fc,12);

        x = est.getFlexibilityVector();

        // Compute Zmp from sensor and filter
        for(unsigned i=0;i<contactNbr;++i)
        {
            measurementForcesk = y[k].block<1,6>(0,measurementSizeBase+withUnmodeledForces_*6+i*6).transpose();
            filteredForcesk = x.segment<6>(stateObservation::flexibilityEstimation::IMUElasticLocalFrameDynamicalSystem::state::fc+i*6);
            inputFeetPositionsk = kine::vector6ToHomogeneousMatrix(u[k].block<1,6>(0,inputSizeBase+i*12)).transpose();

//            measurementForcesk.segment<3>(0) = inputFeetPositionsk.block(0,0,3,3).transpose()*measurementForcesk.segment<3>(0);
//            measurementForcesk.segment<3>(3) = inputFeetPositionsk.block(0,0,3,3).transpose()*measurementForcesk.segment<3>(3)
//                                               +kine::skewSymmetric(inputFeetPositionsk.block(0,0,3,3).transpose()*inputFeetPositionsk.block(0,3,3,1))*measurementForcesk.segment<3>(0);
//
//            filteredForcesk.segment<3>(0) = inputFeetPositionsk.block(0,0,3,3).transpose()*filteredForcesk.segment<3>(0);
//            filteredForcesk.segment<3>(3) = inputFeetPositionsk.block(0,0,3,3).transpose()*filteredForcesk.segment<3>(3)
//                                               -kine::skewSymmetric(inputFeetPositionsk.block(0,0,3,3).transpose()*inputFeetPositionsk.block(0,3,3,1))*filteredForcesk.segment<3>(0);

            measurementForces.setValue(measurementForcesk,i);
            filteredForces.setValue(filteredForcesk,i);
            stateObservation::Matrix4 identity; identity.setIdentity();
            inputFeetPositions.setValue(identity,i);
        }
        sensorZmp=computeZmp(contactNbr, measurementForces, inputFeetPositions);
        filteredZmp=computeZmp(contactNbr, filteredForces, inputFeetPositions);

        x_output.setValue(x,k);
        xPredicted_output.setValue(xPredicted,k);
        y_output.setValue(y[k],k);
        u_output.setValue(u[k],k);
        sensorZmp_output.setValue(sensorZmp,k);
        filteredZmp_output.setValue(filteredZmp,k);
        referenceZmp_output.setValue(zmpRef[k],k);
    }

    std::cout << "Completed "<<std::endl;

    x_output.writeInFile("state.dat");
    xPredicted_output.writeInFile("statePredicted.dat");
    y_output.writeInFile("measurement.dat");
    u_output.writeInFile("input.dat");
    sensorZmp_output.writeInFile("sensorZmp.dat");
    filteredZmp_output.writeInFile("filteredZmp.dat");
    referenceZmp_output.writeInFile("referenceZmp.dat");

    return 1;
}

int main()
{
    return test();
}
<|MERGE_RESOLUTION|>--- conflicted
+++ resolved
@@ -146,9 +146,6 @@
      std::cout << "Loading the number of supports file" << std::endl;
      nbSupport.getFromFile("source_nbSupport.dat",1,1);
 
-<<<<<<< HEAD
-    /// Definition of ouptut vectors
-=======
      // CoM bias
      IndexedMatrixArray bias;
      std::cout << "Loading comBias file" << std::endl;
@@ -160,7 +157,6 @@
      zmpRef.getFromFile("source_zmpRef.dat",1,3);
 
     /// Definition of ouptut vectors 
->>>>>>> e406506c
      // State: what we want
      IndexedMatrixArray x_output;
      // State: what we want
